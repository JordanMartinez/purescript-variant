module Test.Variant where

import Prelude
import Control.Monad.Eff (Eff)
import Data.Maybe (Maybe(..))
import Data.Variant (Variant, on, case_, default, inj, prj, elim, SProxy(..))
import Test.Assert (assert', ASSERT)

type TestVariants =
  ( foo ∷ Int
  , bar ∷ String
  , baz ∷ Boolean
  )

_foo ∷ SProxy "foo"
_foo = SProxy

_bar ∷ SProxy "bar"
_bar = SProxy

_baz ∷ SProxy "baz"
_baz = SProxy

foo ∷ ∀ r. Variant (foo ∷ Int | r)
foo = inj _foo 42

bar ∷ ∀ r. Variant (bar ∷ String | r)
bar = inj _bar "bar"

baz ∷ ∀ r. Variant (baz ∷ Boolean | r)
baz = inj _baz true

test ∷ Eff (assert ∷ ASSERT) Unit
test = do
  assert' "prj: Foo" $ prj _foo foo == Just 42
  assert' "prj: !Foo" $ prj _foo bar == Nothing ∷ Maybe Int

  let
    case1 ∷ Variant TestVariants → String
    case1 = case_
      # on _foo (\a → "foo: " <> show a)
      # on _bar (\a → "bar: " <> a)
      # on _baz (\a → "baz: " <> show a)

  assert' "case1: foo" $ case1 foo == "foo: 42"
  assert' "case1: bar" $ case1 bar == "bar: bar"
  assert' "case1: baz" $ case1 baz == "baz: true"

  let
    case2 ∷ Variant TestVariants → String
    case2 = default "no match"
      # on _foo (\a → "foo: " <> show a)
      # on _bar (\a → "bar: " <> a)

  assert' "case2: foo" $ case2 foo == "foo: 42"
  assert' "case2: bar" $ case2 bar == "bar: bar"
  assert' "case2: baz" $ case2 baz == "no match"

<<<<<<< HEAD
  let
    elim' :: Variant TestVariants -> String
    elim' v = elim v
      { foo: \a -> "foo: " <> show a
      , bar: \a -> "bar: " <> a
      , baz: \a -> "baz: " <> show a
      }

  assert' "elim': foo" $ elim' foo == "foo: 42"
  assert' "elim': bar" $ elim' bar == "bar: bar"
  assert' "elim': baz" $ elim' baz == "baz: true"
=======
  assert' "eq: foo" $ (foo ∷ Variant TestVariants) == foo
  assert' "eq: bar" $ (bar ∷ Variant TestVariants) == bar
  assert' "eq: baz" $ (baz ∷ Variant TestVariants) == baz
  assert' "notEq: foo" $ (foo ∷ Variant TestVariants) /= inj _foo 53
  assert' "notEq: bar" $ (foo ∷ Variant TestVariants) /= bar

  assert' "compare: foo EQ" $ compare (foo ∷ Variant TestVariants) foo == EQ
  assert' "compare: foo LT" $ compare (foo ∷ Variant TestVariants) (inj _foo 53) == LT
  assert' "compare: foo GT" $ compare (foo ∷ Variant TestVariants) (inj _foo 12) == GT
  assert' "compare: LT" $ compare bar (foo ∷ Variant TestVariants) == LT
  assert' "compare: GT" $ compare (foo ∷ Variant TestVariants) bar == GT
>>>>>>> 71468d36
<|MERGE_RESOLUTION|>--- conflicted
+++ resolved
@@ -56,7 +56,6 @@
   assert' "case2: bar" $ case2 bar == "bar: bar"
   assert' "case2: baz" $ case2 baz == "no match"
 
-<<<<<<< HEAD
   let
     elim' :: Variant TestVariants -> String
     elim' v = elim v
@@ -68,7 +67,7 @@
   assert' "elim': foo" $ elim' foo == "foo: 42"
   assert' "elim': bar" $ elim' bar == "bar: bar"
   assert' "elim': baz" $ elim' baz == "baz: true"
-=======
+
   assert' "eq: foo" $ (foo ∷ Variant TestVariants) == foo
   assert' "eq: bar" $ (bar ∷ Variant TestVariants) == bar
   assert' "eq: baz" $ (baz ∷ Variant TestVariants) == baz
@@ -79,5 +78,4 @@
   assert' "compare: foo LT" $ compare (foo ∷ Variant TestVariants) (inj _foo 53) == LT
   assert' "compare: foo GT" $ compare (foo ∷ Variant TestVariants) (inj _foo 12) == GT
   assert' "compare: LT" $ compare bar (foo ∷ Variant TestVariants) == LT
-  assert' "compare: GT" $ compare (foo ∷ Variant TestVariants) bar == GT
->>>>>>> 71468d36
+  assert' "compare: GT" $ compare (foo ∷ Variant TestVariants) bar == GT