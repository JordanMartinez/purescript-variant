module Data.Variant
  ( Variant
  , inj
  , prj
  , elim
  , on
  , case_
  , default
<<<<<<< HEAD
  , class VariantRecordElim
  , class VariantMatch
=======
  , expand
  , contract
>>>>>>> ed1b971f
  , class VariantEqs, variantEqs
  , class VariantOrds, variantOrds
  , module Exports
  ) where

import Prelude
import Control.Alternative (empty, class Alternative)
import Data.List as L
<<<<<<< HEAD
import Data.Maybe (Maybe(..), fromJust)
=======
>>>>>>> ed1b971f
import Data.Symbol (SProxy, class IsSymbol, reflectSymbol)
import Data.Tuple (Tuple(..), fst)
import Data.Variant.Internal (RLProxy(..), class VariantTags, variantTags, VariantCase, lookupEq, lookupOrd, class Contractable, RProxy(..), contractWith)
import Data.Variant.Internal (class Contractable) as Exports
import Data.Symbol (SProxy(..)) as Exports
<<<<<<< HEAD
import Data.Tuple (Tuple(..))
import Data.Variant.Internal (LProxy(..), class VariantTags, variantTags, VariantCase, lookupEq, lookupOrd)
import Partial.Unsafe (unsafeCrashWith, unsafePartial)
=======
import Partial.Unsafe (unsafeCrashWith)
>>>>>>> ed1b971f
import Type.Row as R
import Unsafe.Coerce (unsafeCoerce)
import Type.Row (class RowToList, class ListToRow)
import Data.StrMap as SM

foreign import data Variant ∷ # Type → Type

-- | Inject into the variant at a given label.
-- | ```purescript
-- | intAtFoo :: forall r. Variant (foo :: Int | r)
-- | intAtFoo = inj (SProxy :: SProxy "foo") 42
-- | ```
inj
  ∷ ∀ sym a r1 r2
  . RowCons sym a r1 r2
  ⇒ IsSymbol sym
  ⇒ SProxy sym
  → a
  → Variant r2
inj p a = coerceV (Tuple (reflectSymbol p) a)
  where
  coerceV ∷ Tuple String a → Variant r2
  coerceV = unsafeCoerce

-- | Attempt to read a variant at a given label.
-- | ```purescript
-- | case prj (SProxy :: SProxy "foo") intAtFoo of
-- |   Just i  -> i + 1
-- |   Nothing -> 0
-- | ```
prj
  ∷ ∀ sym a r1 r2 f
  . RowCons sym a r1 r2
  ⇒ IsSymbol sym
  ⇒ Alternative f
  ⇒ SProxy sym
  → Variant r2
  → f a
prj p = on p pure (const empty)

-- | Attempt to read a variant at a given label by providing branches.
-- | The failure branch receives the provided variant, but with the label
-- | removed.
on
  ∷ ∀ sym a b r1 r2
  . RowCons sym a r1 r2
  ⇒ IsSymbol sym
  ⇒ SProxy sym
  → (a → b)
  → (Variant r1 → b)
  → Variant r2
  → b
on p f g r =
  case coerceV r of
    Tuple tag a | tag == reflectSymbol p → f a
    _ → g (coerceR r)
  where
  coerceV ∷ Variant r2 → Tuple String a
  coerceV = unsafeCoerce

  coerceR ∷ Variant r2 → Variant r1
  coerceR = unsafeCoerce

-- | Type class that matches a row for a `record` that will eliminate a row for
-- | a `variant`, producing a `result` of the specified type. Just a wrapper for
-- | `VariantMatch` to convert `RowToList` and vice versa.
class VariantRecordElim
    (variant ∷ # Type)
    (record ∷ # Type)
    result
  | variant result → record
  , record → variant result
instance variantRecordElim
  ∷ ( RowToList variant vlist
    , RowToList record rlist
    , VariantMatch vlist rlist result
    , ListToRow vlist variant
    , ListToRow rlist record )
  ⇒ VariantRecordElim variant record result

-- | Checks that a `RowList` matches the argument to be given to the function
-- | in the other `RowList` with the same label, such that it will produce the
-- | result type.
class VariantMatch
    (vlist ∷ R.RowList)
    (rlist ∷ R.RowList)
    result
  | vlist result → rlist
  , rlist → vlist result
instance variantMatchNil
  ∷ VariantMatch R.Nil R.Nil r
instance variantMatchCons
  ∷ VariantMatch v r res
  ⇒ VariantMatch (R.Cons sym a v) (R.Cons sym (a → res) r) res

-- | Eliminate a `variant` with a `record` containing methods to handle each
-- | case and produce a unified `result`.
-- |
-- | This means that if `variant` contains a row of type `a`, a row with the
-- | same label must have type `a -> b` in `record`, where `b` is the same
-- | `result` type for every row of `record`.
-- |
-- | Methods in `record` cannot have any constraints, due to limitations in
-- | PureScript's type system. This means that class methods must be given a
-- | concrete type, as in `{ foo: show :: Int -> String }`. Other functions
-- | using `forall` will still work if they do not contain constraints, but note
-- | that even `id` must be given a type annotation to be used in this way,
-- | since it normally depends on `Category`: use `id :: forall a. a -> a` not
-- | `id :: forall a c. Category c => c a a`.
elim
  ∷ ∀ variant record result
  . VariantRecordElim variant record result
  ⇒ Variant variant
  → Record record
  → result
elim v r =
  case coerceV v of
    Tuple tag a →
      a # unsafePartial fromJust
        (SM.lookup tag (coerceR r))
  where
  coerceV ∷ ∀ a. Variant variant → Tuple String a
  coerceV = unsafeCoerce

  coerceR ∷ ∀ a. Record record → SM.StrMap a
  coerceR = unsafeCoerce

-- | Combinator for exhaustive pattern matching.
-- | ```purescript
-- | caseFn :: Variant (foo :: Int, bar :: String, baz :: Boolean) -> String
-- | caseFn = case_
-- |  # on (SProxy :: SProxy "foo") (\foo -> "Foo: " <> show foo)
-- |  # on (SProxy :: SProxy "bar") (\bar -> "Bar: " <> bar)
-- |  # on (SProxy :: SProxy "baz") (\baz -> "Baz: " <> show baz)
-- | ```
case_ ∷ ∀ a. Variant () → a
case_ r = unsafeCrashWith case unsafeCoerce r of
  Tuple tag _ → "Data.Variant: pattern match failure [" <> tag <> "]"

-- | Combinator for partial matching with a default value in case of failure.
-- | ```purescript
-- | caseFn :: forall r. Variant (foo :: Int, bar :: String | r) -> String
-- | caseFn = default "No match"
-- |  # on (SProxy :: SProxy "foo") (\foo -> "Foo: " <> show foo)
-- |  # on (SProxy :: SProxy "bar") (\bar -> "Bar: " <> bar)
-- | ```
default ∷ ∀ a r. a → Variant r → a
default a _ = a

-- | Every `Variant lt` can be cast to some `Variant gt` as long as `lt` is a
-- | subset of `gt`.
expand
  ∷ ∀ lt a gt
  . Union lt a gt
  ⇒ Variant lt
  → Variant gt
expand = unsafeCoerce

-- | A `Variant gt` can be cast to some `Variant lt`, where `lt` is is a subset
-- | of `gt`, as long as there is proof that the `Variant`'s runtime tag is
-- | within the subset of `lt`.
contract
  ∷ ∀ lt gt f
  . Alternative f
  ⇒ Contractable gt lt
  ⇒ Variant gt
  → f (Variant lt)
contract v =
  contractWith
    (RProxy ∷ RProxy gt)
    (RProxy ∷ RProxy lt)
    (fst $ coerceV v)
    (coerceR v)
  where
  coerceV ∷ Variant gt → Tuple String VariantCase
  coerceV = unsafeCoerce

  coerceR ∷ Variant gt → Variant lt
  coerceR = unsafeCoerce

class VariantEqs (rl ∷ R.RowList) where
  variantEqs ∷ RLProxy rl → L.List (VariantCase → VariantCase → Boolean)

instance eqVariantNil ∷ VariantEqs R.Nil where
  variantEqs _ = L.Nil

instance eqVariantCons ∷ (VariantEqs rs, Eq a) ⇒ VariantEqs (R.Cons sym a rs) where
  variantEqs _ =
    L.Cons (coerceEq eq) (variantEqs (RLProxy ∷ RLProxy rs))
    where
    coerceEq ∷ (a → a → Boolean) → VariantCase → VariantCase → Boolean
    coerceEq = unsafeCoerce

instance eqVariant ∷ (R.RowToList r rl, VariantTags rl, VariantEqs rl) ⇒ Eq (Variant r) where
  eq v1 v2 =
    let
      c1 = unsafeCoerce v1 ∷ Tuple String VariantCase
      c2 = unsafeCoerce v2 ∷ Tuple String VariantCase
      tags = variantTags (RLProxy ∷ RLProxy rl)
      eqs = variantEqs (RLProxy ∷ RLProxy rl)
    in
      lookupEq tags eqs c1 c2

class VariantOrds (rl ∷ R.RowList) where
  variantOrds ∷ RLProxy rl → L.List (VariantCase → VariantCase → Ordering)

instance ordVariantNil ∷ VariantOrds R.Nil where
  variantOrds _ = L.Nil

instance ordVariantCons ∷ (VariantOrds rs, Ord a) ⇒ VariantOrds (R.Cons sym a rs) where
  variantOrds _ =
    L.Cons (coerceOrd compare) (variantOrds (RLProxy ∷ RLProxy rs))
    where
    coerceOrd ∷ (a → a → Ordering) → VariantCase → VariantCase → Ordering
    coerceOrd = unsafeCoerce

instance ordVariant ∷ (R.RowToList r rl, VariantTags rl, VariantEqs rl, VariantOrds rl) ⇒ Ord (Variant r) where
  compare v1 v2 =
    let
      c1 = unsafeCoerce v1 ∷ Tuple String VariantCase
      c2 = unsafeCoerce v2 ∷ Tuple String VariantCase
      tags = variantTags (RLProxy ∷ RLProxy rl)
      ords = variantOrds (RLProxy ∷ RLProxy rl)
    in
      lookupOrd tags ords c1 c2<|MERGE_RESOLUTION|>--- conflicted
+++ resolved
@@ -6,13 +6,10 @@
   , on
   , case_
   , default
-<<<<<<< HEAD
+  , expand
+  , contract
   , class VariantRecordElim
   , class VariantMatch
-=======
-  , expand
-  , contract
->>>>>>> ed1b971f
   , class VariantEqs, variantEqs
   , class VariantOrds, variantOrds
   , module Exports
@@ -21,22 +18,15 @@
 import Prelude
 import Control.Alternative (empty, class Alternative)
 import Data.List as L
-<<<<<<< HEAD
-import Data.Maybe (Maybe(..), fromJust)
-=======
->>>>>>> ed1b971f
+import Data.Maybe (fromJust)
 import Data.Symbol (SProxy, class IsSymbol, reflectSymbol)
 import Data.Tuple (Tuple(..), fst)
 import Data.Variant.Internal (RLProxy(..), class VariantTags, variantTags, VariantCase, lookupEq, lookupOrd, class Contractable, RProxy(..), contractWith)
 import Data.Variant.Internal (class Contractable) as Exports
 import Data.Symbol (SProxy(..)) as Exports
-<<<<<<< HEAD
 import Data.Tuple (Tuple(..))
 import Data.Variant.Internal (LProxy(..), class VariantTags, variantTags, VariantCase, lookupEq, lookupOrd)
 import Partial.Unsafe (unsafeCrashWith, unsafePartial)
-=======
-import Partial.Unsafe (unsafeCrashWith)
->>>>>>> ed1b971f
 import Type.Row as R
 import Unsafe.Coerce (unsafeCoerce)
 import Type.Row (class RowToList, class ListToRow)
