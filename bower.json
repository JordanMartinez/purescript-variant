--- conflicted
+++ resolved
@@ -29,13 +29,9 @@
     "purescript-unsafe-coerce": "^3.0.0",
     "purescript-partial": "^1.2.0",
     "purescript-maybe": "^3.0.0",
-<<<<<<< HEAD
     "purescript-typelevel-prelude": "^2.3.1",
-    "purescript-maps": "^3.4.0"
-=======
-    "purescript-typelevel-prelude": "^2.3.0",
+    "purescript-maps": "^3.4.0",
     "purescript-lists": "^4.9.0"
->>>>>>> 71468d36
   },
   "devDependencies": {
     "purescript-console": "^3.0.0",
